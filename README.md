--- conflicted
+++ resolved
@@ -130,7 +130,6 @@
 from cert.compliance import ComplianceReporter
 import json
 
-<<<<<<< HEAD
 # Load system metadata (see cert/compliance/metadata_template.json)
 with open("system_metadata.json") as f:
     system_metadata = json.load(f)
@@ -141,12 +140,6 @@
 
 # Initialize reporter
 reporter = ComplianceReporter(
-=======
-# Generate EU AI Act Article 15 documentation
-report = generate_report(
-    trace_file="production_traces.jsonl",
-    evaluation_file="evaluation_results.json",
->>>>>>> af485baa
     system_name="Production RAG System",
     provider_name="Your Company Ltd",
     system_version="v1.0.0",
@@ -163,7 +156,6 @@
     format="pdf"  # or "html", "markdown"
 )
 
-<<<<<<< HEAD
 # Generates: compliance_report.pdf (professional, regulatory-ready)
 ```
 
@@ -192,17 +184,6 @@
 # Fill in your system details
 # Then generate report as shown above
 ```
-=======
-# Output: article15_report_20251031.pdf
-```
-
-Report includes:
-- System description and risk classification
-- Accuracy metrics with statistical analysis  
-- Representative examples with confidence scores
-- Audit trail summary (Article 19 requirement)
-- Methodology documentation (predetermined metrics)
->>>>>>> af485baa
 
 ---
 
